--- conflicted
+++ resolved
@@ -6,33 +6,6 @@
 @dataclass
 class PPORLElement:
     """
-    RLElement for PPO
-<<<<<<< HEAD
-=======
-
-    :param query_tensor: The query tensor i.e. the prompt tokens. Should be a long tensor.
-    :type query_tensor: torch.Tensor
-
-    :param response_tensor: The response tensor i.e. the output tokens. Should be a long tensor.
-    :type response_tensor: torch.Tensor
-
-    :param logprobs: The log probabilities over all tokens in the vocabulary for each token generated from the policy network (i.e. the autoregressive model). Should be a float tensor of same size as tokens, with a dimension across the vocabulary.
-    :type logprobs: torch.Tensor
-
-    :param values: The values for each token generated from the value network or value head. Should be a float tensor of same size as tokens.
-    :type values: torch.Tensor
-
-    :param rewards: The rewards for each token outputted in response. Should be a float tensor of same size as tokens.
-    :type rewards: torch.Tensor
-    """
-
-    query_tensor: TensorType["query_size"]
-    response_tensor: TensorType["response_size"]
-    logprobs: TensorType["response_size", "vocab_size"]
-    values: TensorType["response_size"]
-    rewards: TensorType["response_size"]
->>>>>>> 7f830906
-
     :param query_tensor: The query tensor i.e. the prompt tokens. Should be a long tensor.
     :type query_tensor: torch.Tensor
 
@@ -74,17 +47,9 @@
     :param rewards: A batch of rewards
     :type rewards: torch.Tensor
     """
-<<<<<<< HEAD
-    query_tensors : TensorType["batch_size", "query_size"]
-    response_tensors : TensorType["batch_size", "response_size"]
-    logprobs : TensorType["batch_size", "response_size", "vocab_size"]
-    values : TensorType["batch_size", "response_size"]
-    rewards : TensorType["batch_size", "response_size"]
-=======
 
     query_tensors: TensorType["batch_size", "query_size"]
     response_tensors: TensorType["batch_size", "response_size"]
     logprobs: TensorType["batch_size", "response_size", "vocab_size"]
     values: TensorType["batch_size", "response_size"]
-    rewards: TensorType["batch_size", "response_size"]
->>>>>>> 7f830906
+    rewards: TensorType["batch_size", "response_size"]