from dataclasses import dataclass
from typing import Callable, Iterable

import torch
from torchtyping import TensorType


@dataclass
class PromptElement:
<<<<<<< HEAD
    """
    Dataclass for a single prompt, containing its string and tokenized form.

    :param text: The prompt text.
    :type text: str

    :param tokens: The prompt tokens. Should be a long tensor
    :type tokens: torch.Tensor
    """
    text : str
    tokens : TensorType["num_tokens"]

@dataclass
class PromptBatch:
    """
    Batched PromptElement

    :param text: An iterable of prompt texts.
    :type text: Iterable[str]

    :param tokens: A long tensor batch of prompt tokens.
    :type tokens: torch.Tensor
    """
    text : Iterable[str]
    tokens : TensorType["batch_size", "num_tokens"]

@dataclass
class AccelerateRLElement:
    """
    Dataclass for RL elements, containing output tokens and rewards for each token.

    :param tokens: The output tokens. Should be a long tensor
    :type tokens: torch.Tensor

    :param rewards: The rewards for each token. Should be a float tensor of same size as tokens.
    :type rewards: torch.Tensor
    """
    output_tokens : TensorType["output_size"]
    rewards : TensorType["output_size"]

@dataclass
class AccelerateRLBatchElement:
    """
    Batched accelerate RL element

    :param tokens: Batches of long tensors of output tokens.
    :type tokens: torch.Tensor

    :param rewards: Batches of float tensors of rewards for each output token.
    :type rewards: torch.Tensor
    """
    output_tokens : TensorType["batch_size", "output_size"]
    rewards : TensorType["batch_size", "output_size"]
=======
    text: str
    tokens: TensorType["num_tokens"]


@dataclass
class PromptBatch:
    text: Iterable[str]
    tokens: TensorType["batch_size", "num_tokens"]


@dataclass
class AccelerateRLElement:
    output_tokens: TensorType["output_size"]
    rewards: TensorType["output_size"]


@dataclass
class AccelerateRLBatchElement:
    output_tokens: TensorType["batch_size", "output_size"]
    rewards: TensorType["batch_size", "output_size"]
>>>>>>> 35d34463
<|MERGE_RESOLUTION|>--- conflicted
+++ resolved
@@ -7,7 +7,6 @@
 
 @dataclass
 class PromptElement:
-<<<<<<< HEAD
     """
     Dataclass for a single prompt, containing its string and tokenized form.
 
@@ -60,26 +59,4 @@
     :type rewards: torch.Tensor
     """
     output_tokens : TensorType["batch_size", "output_size"]
-    rewards : TensorType["batch_size", "output_size"]
-=======
-    text: str
-    tokens: TensorType["num_tokens"]
-
-
-@dataclass
-class PromptBatch:
-    text: Iterable[str]
-    tokens: TensorType["batch_size", "num_tokens"]
-
-
-@dataclass
-class AccelerateRLElement:
-    output_tokens: TensorType["output_size"]
-    rewards: TensorType["output_size"]
-
-
-@dataclass
-class AccelerateRLBatchElement:
-    output_tokens: TensorType["batch_size", "output_size"]
-    rewards: TensorType["batch_size", "output_size"]
->>>>>>> 35d34463
+    rewards : TensorType["batch_size", "output_size"]