from dataclasses import dataclass
from typing import Optional, Tuple, Union

import torch
import torch.nn.functional as F
from torch import nn
from torch.nn import Identity
from transformers import (AutoConfig, AutoModelForCausalLM, GPT2LMHeadModel,
                          GPT2Model, GPT2PreTrainedModel, GPT2Tokenizer,
                          GPTJModel, PretrainedConfig, PreTrainedModel,
                          top_k_top_p_filtering)
from transformers.modeling_outputs import ModelOutput


# Cell
@dataclass
class CausalLMOutputWithCrossAttentions(ModelOutput):
    loss: Optional[torch.FloatTensor] = None
    logits: torch.FloatTensor = None
    past_key_values: Optional[Tuple[Tuple[torch.FloatTensor]]] = None
    hidden_states: Optional[Tuple[torch.FloatTensor]] = None
    attentions: Optional[Tuple[torch.FloatTensor]] = None
    cross_attentions: Optional[Tuple[torch.FloatTensor]] = None
    value: Optional[torch.FloatTensor] = None


# Cell


<<<<<<< HEAD
class ValueHead(nn.Module):
    """
    The ValueHead class implements a head for GPT2 that returns a scalar for each output token.
    """
    def __init__(self, config):
        super().__init__()
        self.detach_head = False
        self.summary_type = (
            config.summary_type if hasattr(config, "summary_type") else "last"
        )
        if self.summary_type == "attn":
            raise NotImplementedError

        self.summary = Identity()
        if hasattr(config, "summary_use_proj") and config.summary_use_proj:
            if (
                hasattr(config, "summary_proj_to_labels")
                and config.summary_proj_to_labels
                and config.num_labels > 0
            ):
                num_classes = config.num_labels
            else:
                num_classes = config.hidden_size
            self.summary = nn.Linear(config.hidden_size, num_classes)

        self.activation = Identity()
        if (
            hasattr(config, "summary_activation")
            and config.summary_activation == "tanh"
        ):
            self.activation = nn.Tanh()

        self.first_dropout = Identity()
        if (
            hasattr(config, "summary_first_dropout")
            and config.summary_first_dropout > 0
        ):
            self.first_dropout = nn.Dropout(config.summary_first_dropout)

        self.last_dropout = Identity()
        if hasattr(config, "summary_last_dropout") and config.summary_last_dropout > 0:
            self.last_dropout = nn.Dropout(config.summary_last_dropout)

        self.flatten = nn.Flatten()

    def forward(self, hidden_states, cls_index=None):
        if self.detach_head:
            output = hidden_states.detach()
        else:
            output = hidden_states
        output = self.first_dropout(output)
        output = self.summary(output)
        output = self.activation(output)
        output = self.last_dropout(output)

        return output
=======
def make_head(n_embd: int, out: int):
    return nn.Sequential(
        nn.Linear(n_embd, n_embd * 2), nn.ReLU(), nn.Linear(n_embd * 2, out)
    )
>>>>>>> 1a793aec


# Cell


<<<<<<< HEAD
class GPT2HeadWithValueModel(GPT2PreTrainedModel):
    """
    The GPT2HeadWithValueModel class implements a GPT2 language model with a secondary, scalar head.
    """
    def __init__(self, config):
        super().__init__(config)
        config.num_labels = 1
        self.transformer = GPT2Model(config)
        self.lm_head = nn.Linear(config.n_embd, config.vocab_size, bias=False)
        self.v_head = ValueHead(config)
=======
class GPTHeadWithValueModel(nn.Module):
    """The GPTHeadWithValueModel class implements a GPT-type language model with a secondary, scalar head."""

    def __init__(self, config: Union[PretrainedConfig, str]):
        super().__init__()
        if isinstance(config, PretrainedConfig):
            self.gpt = AutoModelForCausalLM.from_config(config)
        else:
            self.gpt = AutoModelForCausalLM.from_pretrained(config)
>>>>>>> 1a793aec

        if hasattr(self.gpt.config, "hidden_size"):
            self.n_embd = self.gpt.config.hidden_size
        else:
            self.n_embd = self.gpt.config.n_embd

        self.v_head = make_head(self.n_embd, 1)

    def generate(self, input_ids, **x):
        return self.gpt.generate(input_ids, **x)

    def forward(
        self,
        input_ids=None,
        past_key_values=None,
        attention_mask=None,
        token_type_ids=None,
        position_ids=None,
        head_mask=None,
        inputs_embeds=None,
        mc_token_ids=None,
        lm_labels=None,
        mc_labels=None,
        return_dict=False,
        output_attentions=False,
        output_hidden_states=False,
    ):
        loss = None
        transformer_outputs = self.gpt.transformer(
            input_ids,
            past_key_values=past_key_values,
            attention_mask=attention_mask,
            token_type_ids=token_type_ids,
            position_ids=position_ids,
            head_mask=head_mask,
            inputs_embeds=inputs_embeds,
        )
        hidden_states = transformer_outputs[0]
        lm_logits = self.gpt.lm_head(hidden_states)
        value = self.v_head(hidden_states).squeeze(-1)

        if not return_dict:
            outputs = (lm_logits,) + transformer_outputs[1:] + (value,)
            return outputs

        return CausalLMOutputWithCrossAttentions(
            loss=loss,
            logits=lm_logits,
            past_key_values=transformer_outputs.past_key_values,
            hidden_states=transformer_outputs.hidden_states,
            attentions=transformer_outputs.attentions,
            cross_attentions=transformer_outputs.cross_attentions,
            value=value,
        )<|MERGE_RESOLUTION|>--- conflicted
+++ resolved
@@ -27,96 +27,25 @@
 # Cell
 
 
-<<<<<<< HEAD
-class ValueHead(nn.Module):
-    """
-    The ValueHead class implements a head for GPT2 that returns a scalar for each output token.
-    """
-    def __init__(self, config):
-        super().__init__()
-        self.detach_head = False
-        self.summary_type = (
-            config.summary_type if hasattr(config, "summary_type") else "last"
-        )
-        if self.summary_type == "attn":
-            raise NotImplementedError
-
-        self.summary = Identity()
-        if hasattr(config, "summary_use_proj") and config.summary_use_proj:
-            if (
-                hasattr(config, "summary_proj_to_labels")
-                and config.summary_proj_to_labels
-                and config.num_labels > 0
-            ):
-                num_classes = config.num_labels
-            else:
-                num_classes = config.hidden_size
-            self.summary = nn.Linear(config.hidden_size, num_classes)
-
-        self.activation = Identity()
-        if (
-            hasattr(config, "summary_activation")
-            and config.summary_activation == "tanh"
-        ):
-            self.activation = nn.Tanh()
-
-        self.first_dropout = Identity()
-        if (
-            hasattr(config, "summary_first_dropout")
-            and config.summary_first_dropout > 0
-        ):
-            self.first_dropout = nn.Dropout(config.summary_first_dropout)
-
-        self.last_dropout = Identity()
-        if hasattr(config, "summary_last_dropout") and config.summary_last_dropout > 0:
-            self.last_dropout = nn.Dropout(config.summary_last_dropout)
-
-        self.flatten = nn.Flatten()
-
-    def forward(self, hidden_states, cls_index=None):
-        if self.detach_head:
-            output = hidden_states.detach()
-        else:
-            output = hidden_states
-        output = self.first_dropout(output)
-        output = self.summary(output)
-        output = self.activation(output)
-        output = self.last_dropout(output)
-
-        return output
-=======
 def make_head(n_embd: int, out: int):
     return nn.Sequential(
         nn.Linear(n_embd, n_embd * 2), nn.ReLU(), nn.Linear(n_embd * 2, out)
     )
->>>>>>> 1a793aec
 
 
 # Cell
 
 
-<<<<<<< HEAD
-class GPT2HeadWithValueModel(GPT2PreTrainedModel):
+class GPTHeadWithValueModel(nn.Module):
     """
-    The GPT2HeadWithValueModel class implements a GPT2 language model with a secondary, scalar head.
+    The GPTHeadWithValueModel class implements a GPT-type language model with a secondary, scalar head.
     """
-    def __init__(self, config):
-        super().__init__(config)
-        config.num_labels = 1
-        self.transformer = GPT2Model(config)
-        self.lm_head = nn.Linear(config.n_embd, config.vocab_size, bias=False)
-        self.v_head = ValueHead(config)
-=======
-class GPTHeadWithValueModel(nn.Module):
-    """The GPTHeadWithValueModel class implements a GPT-type language model with a secondary, scalar head."""
-
     def __init__(self, config: Union[PretrainedConfig, str]):
         super().__init__()
         if isinstance(config, PretrainedConfig):
             self.gpt = AutoModelForCausalLM.from_config(config)
         else:
             self.gpt = AutoModelForCausalLM.from_pretrained(config)
->>>>>>> 1a793aec
 
         if hasattr(self.gpt.config, "hidden_size"):
             self.n_embd = self.gpt.config.hidden_size
