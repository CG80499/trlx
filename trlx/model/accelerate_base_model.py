--- conflicted
+++ resolved
@@ -24,12 +24,8 @@
     """
     RL Model that uses accelerate for training
     """
-<<<<<<< HEAD
-    def __init__(self, config, rollout_storage, train_mode = True):
-=======
 
     def __init__(self, config, train_mode=True):
->>>>>>> 7f830906
         super().__init__(config, train_mode)
 
         self.accelerator = Accelerator(log_with="wandb")
@@ -95,11 +91,7 @@
 
     def tokenize(self, text: Iterable[str]):
         """
-<<<<<<< HEAD
-        Tokenize a batch of text after adding bos token.
-=======
         Tokenize a batch of text after adding bos token to each of the samples
->>>>>>> 7f830906
         """
         text = [self.tokenizer.bos_token + txt for txt in text]
         return self.tokenizer(
@@ -212,14 +204,6 @@
         Samples batches from `self.store`, updates model and periodically evaluates it on `self.eval_dataloader`
         """
 
-<<<<<<< HEAD
-    def learn(self, log_fn = None, save_fn = None, eval_fn = None):
-        """
-        Learn from data in the rollout storage.
-        """
-        for epoch in range(self.config.train.epochs):
-            for iter, (batch, rewards) in enumerate(self.rollout_loader):
-=======
         self.prepare_learning()
 
         tbar = tqdm(
@@ -237,7 +221,6 @@
                     backward_time = time()
                     self.accelerator.backward(loss)
                     backward_time = time() - backward_time
->>>>>>> 7f830906
 
                     self.opt.step()
                     self.opt.zero_grad()
