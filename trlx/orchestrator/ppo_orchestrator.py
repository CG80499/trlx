from typing import Callable

import torch
from trlx.data.accelerate_base_datatypes import PromptBatch
from trlx.data.ppo_types import PPORLElement
from trlx.model import BaseRLModel
from trlx.model.nn.ppo_models import GPTHeadWithValueModel, GPTHydraHeadWithValueModel
from trlx.orchestrator import Orchestrator, register_orchestrator
from trlx.pipeline import BasePipeline
from trlx.utils import Clock
from trlx.utils.modeling import logprobs_from_logits


@register_orchestrator
class PPOOrchestrator(Orchestrator):
    """
    Orchestrator that prepares data for PPO training: transforms samples from `pipeline` into `PPOBatch` and pushes them into model's `store`
    """

    def __init__(
        self,
        model: BaseRLModel,
        pipeline: BasePipeline,
        reward_fn: Callable,
        metric_fn: Callable = None,
        chunk_size: int = 512,
    ):
        self.pipeline = pipeline
        self.rl_model = model
        self.chunk_size = chunk_size

        self.pipeline_loader = self.pipeline.create_loader(
            self.chunk_size, shuffle=True
        )
        self.pipeline_loader = self.rl_model.accelerator.prepare(self.pipeline_loader)
        self.pipeline_iterator = iter(self.pipeline_loader)

        if not hasattr(self.rl_model.model, "frozen_head"):
            self.ref_model = self.rl_model.get_arch(self.rl_model.config)

        self.rl_model.orch = self
        self.rl_model.reward_fn = reward_fn
        self.rl_model.metric_fn = metric_fn

    def score(self, samples):
        """
        Batched scoring function taking text and generating scalar
        """
        return self.rl_model.reward_fn(samples)

    def make_experience(self, num_rollouts: int = 1024, iter_count: int = 0):
        """
        Takes `num_rollouts` prompts from `pipeline`, samples model, computes KL againts a reference model appends PPOElements to model's `store`
        """
        ppo_rl_elements = []
        stats = {}
        clock = Clock()
        while len(ppo_rl_elements) < num_rollouts:
            # Get next batch in prompt dataset and refresh if exhausted
            try:
                batch: PromptBatch = next(self.pipeline_iterator)
            except StopIteration:
                self.pipeline_iterator = iter(self.pipeline_loader)
                batch = next(self.pipeline_iterator)

<<<<<<< HEAD
            query_tensors, response_tensors, response_text = self.rl_model.act(batch)

            texts = [q + r for q, r in zip(batch.text, response_text)]
            scores = self.score(texts)
=======
            samples = self.rl_model.generate(**batch)

            query_tensors = batch.input_ids
            response_tensors = samples[:, query_tensors.shape[1] :]
            texts = self.rl_model.tokenizer.batch_decode(
                samples, skip_special_tokens=True
            )
            scores = torch.as_tensor(self.score(texts))
>>>>>>> f63d4aab

            # Score ref_texts to compute ref reward mean, var
            ## This is very slow, so pre-computation of mean, std is desirable
            ref_mean = self.rl_model.config.method.ref_mean
            ref_std = self.rl_model.config.method.ref_std
            if ref_mean is None or ref_std is None:
                _, _, ref_response_text = self.rl_model.ref_act(batch)
                ref_texts = [q + r for q, r in zip(batch.text, ref_response_text)]
                ref_scores = self.score(ref_texts)
                ref_mean = torch.mean(ref_scores).item()
                ref_std = torch.std(ref_scores).item()
            # Normalize scores
            scores = (scores - ref_mean) / ref_std

            # Precompute logprobs, values
            all_tokens = torch.cat(
                (query_tensors.to(samples.device), response_tensors), dim=1
            )
            with torch.no_grad():
                logits, _, v = self.rl_model.model(all_tokens)
                # TODO(dahoas): When hydra model works need to also support generation on hydra head
                if hasattr(self.rl_model.model, "frozen_head"):
                    ref_logits = self.rl_model.model.forward_hydra(
                        all_tokens, return_dict=False
                    )
                else:
                    ref_logits, _, _ = self.ref_model(all_tokens.cpu())

            ref_logits = ref_logits.to(self.rl_model.accelerator.device)
            logprobs = logprobs_from_logits(logits[:, :-1, :], all_tokens[:, 1:])
            ref_logprobs = logprobs_from_logits(
                ref_logits[:, :-1, :], all_tokens[:, 1:]
            )
            start = query_tensors.size()[1] - 1
            end = query_tensors.size()[1] + response_tensors.size()[1] - 1
            all_values = v[:, start:end]
            all_logprobs = logprobs[:, start:end]
            all_ref_logprobs = ref_logprobs[:, start:end]

            # Compute rewards
            kls = all_logprobs - all_ref_logprobs
            non_score_rewards = -self.rl_model.kl_ctl.value * kls
            all_rewards = non_score_rewards.clone()
            all_rewards[:, -1] += scores.to(self.rl_model.accelerator.device)

            query_tensors = query_tensors.cpu()
            response_tensors = response_tensors.cpu()
            all_logprobs = all_logprobs.cpu()
            all_values = all_values.cpu()
            all_rewards = all_rewards.cpu()

            exp_time = clock.tick()

<<<<<<< HEAD
            # Evaluate model on first chunk
            if i == 0 and self.rl_model.accelerator.is_main_process:
                stats = {"exp_time": exp_time, "ref_mean": ref_mean, "ref_std": ref_std}
                self.rl_model.accelerator.log(stats, step=iter_count)

=======
>>>>>>> f63d4aab
            new_ppo_rl_elements = [
                PPORLElement(
                    query_tensor=query_tensors[i, :],
                    response_tensor=response_tensors[i, :],
                    logprobs=all_logprobs[i, :],
                    values=all_values[i, :],
                    rewards=all_rewards[i, :],
                )
                for i in range(query_tensors.size()[0])
            ]
            ppo_rl_elements += new_ppo_rl_elements

        stats = {"exp_time": exp_time}
        self.rl_model.accelerator.log(stats, step=iter_count)

        # Push samples and rewards to model's rollout storage
        self.rl_model.push_to_store(ppo_rl_elements)<|MERGE_RESOLUTION|>--- conflicted
+++ resolved
@@ -63,12 +63,6 @@
                 self.pipeline_iterator = iter(self.pipeline_loader)
                 batch = next(self.pipeline_iterator)
 
-<<<<<<< HEAD
-            query_tensors, response_tensors, response_text = self.rl_model.act(batch)
-
-            texts = [q + r for q, r in zip(batch.text, response_text)]
-            scores = self.score(texts)
-=======
             samples = self.rl_model.generate(**batch)
 
             query_tensors = batch.input_ids
@@ -77,7 +71,6 @@
                 samples, skip_special_tokens=True
             )
             scores = torch.as_tensor(self.score(texts))
->>>>>>> f63d4aab
 
             # Score ref_texts to compute ref reward mean, var
             ## This is very slow, so pre-computation of mean, std is desirable
@@ -98,7 +91,6 @@
             )
             with torch.no_grad():
                 logits, _, v = self.rl_model.model(all_tokens)
-                # TODO(dahoas): When hydra model works need to also support generation on hydra head
                 if hasattr(self.rl_model.model, "frozen_head"):
                     ref_logits = self.rl_model.model.forward_hydra(
                         all_tokens, return_dict=False
@@ -131,14 +123,6 @@
 
             exp_time = clock.tick()
 
-<<<<<<< HEAD
-            # Evaluate model on first chunk
-            if i == 0 and self.rl_model.accelerator.is_main_process:
-                stats = {"exp_time": exp_time, "ref_mean": ref_mean, "ref_std": ref_std}
-                self.rl_model.accelerator.log(stats, step=iter_count)
-
-=======
->>>>>>> f63d4aab
             new_ppo_rl_elements = [
                 PPORLElement(
                     query_tensor=query_tensors[i, :],
