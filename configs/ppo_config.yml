model:
  model_path: "lvwerra/gpt2-imdb"  # Name of hf model to load
  tokenizer_path: "gpt2"  # Name of hf tokenizer to load
  model_type: "AcceleratePPOModel"  # Name of accelerate model type to load
  num_layers_unfrozen: 2  # Number of bottom layers to freeze during training

train:
  seq_length: 48  # Size of LM context
  epochs: 1000  # Train for max(epochs, total_steps)
  total_steps: 10000  # Train for max(epochs, total_steps)
  batch_size: 128  # batch size

  lr_ramp_steps: 100  # learning rate warm up
  lr_decay_steps: 79000  # learning rate decay
  weight_decay: 1.0e-6  # weight decay param
  learning_rate_init: 1.412e-4  # init learning rate
  learning_rate_target: 1.412e-4  # target final learning rate
  opt_betas: [0.9, 0.95] # adam betas

  checkpoint_interval: 10000  # checkpoint interval
  eval_interval: 16  # eval interval

  pipeline: "PPOPipeline"  # prompt pipeline to load
  orchestrator: "PPOOrchestrator"  # orchestrator to load

method:
<<<<<<< HEAD
  name : 'ppoconfig'  # Name of RL method config
  num_rollouts : 128  # Number of rollouts to collect per epoch
  chunk_size : 128  # Number of rollouts to collect in one loop of orchestrator
  ppo_epochs : 4  # Number of ppo epochs
  init_kl_coef : 0.2  # init kl coefficient
  target : 6  # target kl coefficient, set None for fixed kl coef
  horizon : 10000  # PPO horizon
  gamma : 1  # PPO discount
  lam : 0.95  # PPO lambda
  cliprange : 0.2  # clip range
  cliprange_value : 0.2  # clip range
  vf_coef : .5  # value term weight
  ref_mean : .54  # mean reward of ref model
  ref_std : .42  # standard deviation of reward of ref model
  gen_kwargs :
    max_length : 48  # LM max sample gen length
    min_length : 48  # LM min sample gen length
    top_k : 0.0  # top k
    top_p : 1.0  # top p
    do_sample : True  # sample
=======
  name: 'ppoconfig'  # Name of RL method config
  num_rollouts: 128  # Number of rollouts to collect per epoch
  chunk_size: 128  # Number of rollouts to collect in one loop of orchestrator
  ppo_epochs: 4  # Number of ppo epochs
  init_kl_coef: 0.2  # init kl coefficient
  target: 6  # target kl coefficient, set None for fixed kl coef
  horizon: 10000  # PPO horizon
  gamma: 1  # PPO discount
  lam: 0.95  # PPO lambda
  cliprange: 0.2  # clip range
  cliprange_value: 0.2  # clip range
  vf_coef: 2.3  # value term weight
  gen_kwargs:
    max_length: 48  # LM max sample gen length
    min_length: 48  # LM min sample gen length
    top_k: 0.0  # top k
    top_p: 1.0  # top p
    do_sample: True  # sample
>>>>>>> f63d4aab
<|MERGE_RESOLUTION|>--- conflicted
+++ resolved
@@ -24,28 +24,6 @@
   orchestrator: "PPOOrchestrator"  # orchestrator to load
 
 method:
-<<<<<<< HEAD
-  name : 'ppoconfig'  # Name of RL method config
-  num_rollouts : 128  # Number of rollouts to collect per epoch
-  chunk_size : 128  # Number of rollouts to collect in one loop of orchestrator
-  ppo_epochs : 4  # Number of ppo epochs
-  init_kl_coef : 0.2  # init kl coefficient
-  target : 6  # target kl coefficient, set None for fixed kl coef
-  horizon : 10000  # PPO horizon
-  gamma : 1  # PPO discount
-  lam : 0.95  # PPO lambda
-  cliprange : 0.2  # clip range
-  cliprange_value : 0.2  # clip range
-  vf_coef : .5  # value term weight
-  ref_mean : .54  # mean reward of ref model
-  ref_std : .42  # standard deviation of reward of ref model
-  gen_kwargs :
-    max_length : 48  # LM max sample gen length
-    min_length : 48  # LM min sample gen length
-    top_k : 0.0  # top k
-    top_p : 1.0  # top p
-    do_sample : True  # sample
-=======
   name: 'ppoconfig'  # Name of RL method config
   num_rollouts: 128  # Number of rollouts to collect per epoch
   chunk_size: 128  # Number of rollouts to collect in one loop of orchestrator
@@ -63,5 +41,4 @@
     min_length: 48  # LM min sample gen length
     top_k: 0.0  # top k
     top_p: 1.0  # top p
-    do_sample: True  # sample
->>>>>>> f63d4aab
+    do_sample: True  # sample