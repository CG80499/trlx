<<<<<<< HEAD
model:
  model_path: "gpt2"  # Name of hf model to load
  tokenizer_path: "gpt2"  # Name of hf tokenizer to load
  model_type: "AcceleratePPOModel"  # Name of accelerate model type to load
  num_layers_unfrozen: 2  # Number of bottom layers to freeze during training

train:
  seq_length: 256  # Size of LM context
  epochs: 400  # Train for max(epochs, total_steps)
  total_steps: 80000  # Train for max(epochs, total_steps)
  batch_size: 8  # batch size
=======
train:
  seq_length: 1024
  epochs: 100
  total_steps: 10000
  batch_size: 128

  checkpoint_interval: 10000
  eval_interval: 100
>>>>>>> 3a66f776

  pipeline: "PromptPipeline"
  orchestrator: "PPOOrchestrator"

model:
  model_type: "AcceleratePPOModel"
  model_path: "lvwerra/gpt2-imdb"
  tokenizer_path: "gpt2"
  num_layers_unfrozen: 2

<<<<<<< HEAD
  checkpoint_interval: 1000000  # checkpoint interval
  eval_interval: 16  # eval interval
=======
optimizer:
  name: "adamw"
  kwargs:
    lr: 1.0e-4
    betas: [0.9, 0.95]
    eps: 1.0e-8
    weight_decay: 1.0e-6
>>>>>>> 3a66f776

scheduler:
  name: "cosine_annealing"
  kwargs:
    T_max: 10000 # train.total_steps
    eta_min: 1.0e-4

method:
<<<<<<< HEAD
  name: 'ppoconfig'  # Name of RL method config
  num_rollouts: 8  # Number of rollouts to collect per epoch
  chunk_size: 8  # Number of rollouts to collect in one loop of orchestrator
  ppo_epochs: 4  # Number of ppo epochs
  init_kl_coef: 0.2  # init kl coefficient
  target: 6  # target kl coefficient
  horizon: 10000  # PPO horizon
  gamma: 1  # PPO discount
  lam: 0.95  # PPO lambda
  cliprange: 0.2  # clip range
  cliprange_value: 0.2  # clip range
  vf_coef: 0.2  # value term weight
  gen_kwargs:
    max_length: 256  # LM max sample gen length
    min_length: 256  # LM min sample gen length
    top_k: 0.0  # top k
    top_p: 0.7  # top p
    do_sample: True  # sample
    temperature: 0.5
=======
  name: "ppoconfig"
  num_rollouts: 128
  chunk_size: 128
  ppo_epochs: 4
  init_kl_coef: 0.05
  target: 6
  horizon: 10000
  gamma: 1
  lam: 0.95
  cliprange: 0.2
  cliprange_value: 0.2
  vf_coef: 1
  scale_reward: False
  ref_mean: null
  ref_std: null
  cliprange_reward: 10
  gen_kwargs:
    max_new_tokens: 40
    top_k: 0
    top_p: 1.0
    do_sample: True
>>>>>>> 3a66f776
<|MERGE_RESOLUTION|>--- conflicted
+++ resolved
@@ -1,16 +1,3 @@
-<<<<<<< HEAD
-model:
-  model_path: "gpt2"  # Name of hf model to load
-  tokenizer_path: "gpt2"  # Name of hf tokenizer to load
-  model_type: "AcceleratePPOModel"  # Name of accelerate model type to load
-  num_layers_unfrozen: 2  # Number of bottom layers to freeze during training
-
-train:
-  seq_length: 256  # Size of LM context
-  epochs: 400  # Train for max(epochs, total_steps)
-  total_steps: 80000  # Train for max(epochs, total_steps)
-  batch_size: 8  # batch size
-=======
 train:
   seq_length: 1024
   epochs: 100
@@ -19,7 +6,6 @@
 
   checkpoint_interval: 10000
   eval_interval: 100
->>>>>>> 3a66f776
 
   pipeline: "PromptPipeline"
   orchestrator: "PPOOrchestrator"
@@ -30,10 +16,8 @@
   tokenizer_path: "gpt2"
   num_layers_unfrozen: 2
 
-<<<<<<< HEAD
   checkpoint_interval: 1000000  # checkpoint interval
   eval_interval: 16  # eval interval
-=======
 optimizer:
   name: "adamw"
   kwargs:
@@ -41,7 +25,6 @@
     betas: [0.9, 0.95]
     eps: 1.0e-8
     weight_decay: 1.0e-6
->>>>>>> 3a66f776
 
 scheduler:
   name: "cosine_annealing"
@@ -50,27 +33,6 @@
     eta_min: 1.0e-4
 
 method:
-<<<<<<< HEAD
-  name: 'ppoconfig'  # Name of RL method config
-  num_rollouts: 8  # Number of rollouts to collect per epoch
-  chunk_size: 8  # Number of rollouts to collect in one loop of orchestrator
-  ppo_epochs: 4  # Number of ppo epochs
-  init_kl_coef: 0.2  # init kl coefficient
-  target: 6  # target kl coefficient
-  horizon: 10000  # PPO horizon
-  gamma: 1  # PPO discount
-  lam: 0.95  # PPO lambda
-  cliprange: 0.2  # clip range
-  cliprange_value: 0.2  # clip range
-  vf_coef: 0.2  # value term weight
-  gen_kwargs:
-    max_length: 256  # LM max sample gen length
-    min_length: 256  # LM min sample gen length
-    top_k: 0.0  # top k
-    top_p: 0.7  # top p
-    do_sample: True  # sample
-    temperature: 0.5
-=======
   name: "ppoconfig"
   num_rollouts: 128
   chunk_size: 128
@@ -91,5 +53,4 @@
     max_new_tokens: 40
     top_k: 0
     top_p: 1.0
-    do_sample: True
->>>>>>> 3a66f776
+    do_sample: True